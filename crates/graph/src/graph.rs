use crate::op::{
    prim::{CopyFromStwo, CopyToStwo, LuminairConstant},
    HasProcessTrace,
};
use luminair_air::{
    components::{
        add::{
            self,
            table::{AddColumn, AddTable},
        }, mul::{
            self,
            table::{MulColumn, MulTable},
<<<<<<< HEAD
        },
        recip::{
            self,
            table::{RecipColumn, RecipTable},
        },
        ClaimType, LuminairComponents, LuminairInteractionElements, TraceError, TraceEval,
=======
        }, ClaimType, LuminairComponents, LuminairInteractionElements, TraceError,
>>>>>>> 72e1686b
    },
    pie::{ExecutionResources, InputInfo, LuminairPie, NodeInfo, OpCounter, OutputInfo, TableTrace},
    utils::{calculate_log_size, get_is_first_log_sizes, lookup_sum_valid},
    LuminairClaim, LuminairInteractionClaim, LuminairProof,
};
use luminal::{
    op::*,
    prelude::{petgraph::visit::EdgeRef, *},
};
use stwo_prover::{
    constraint_framework::{
        preprocessed_columns::IsFirst, INTERACTION_TRACE_IDX, ORIGINAL_TRACE_IDX,
        PREPROCESSED_TRACE_IDX,
    },
    core::{
        backend::simd::SimdBackend,
        channel::Blake2sChannel,
        pcs::{CommitmentSchemeProver, CommitmentSchemeVerifier, PcsConfig},
        poly::circle::{CanonicCoset, PolyOps},
        prover::{self, verify, ProvingError, VerificationError},
        vcs::blake2_merkle::{Blake2sMerkleChannel, Blake2sMerkleHasher},
    },
};
use thiserror::Error;

#[derive(Clone, Debug, Error)]
pub enum LuminairError {
    #[error(transparent)]
    StwoVerifierError(#[from] VerificationError),

    #[error("{0} lookup values do not match.")]
    InvalidLookup(String),
}

/// Trait defining the core functionality of a LuminAIR computation graph.
///
/// Provides methods to generate execution traces, retrieve outputs, and handle proof
/// generation and verification using Stwo.
pub trait LuminairGraph {
    /// Generates an execution trace for the graph’s computation.
    fn gen_trace(&mut self) -> Result<LuminairPie, TraceError>;

    /// Generates a proof of the graph’s execution using the provided trace.
    fn prove(
        &mut self,
        pie: LuminairPie,
    ) -> Result<LuminairProof<Blake2sMerkleHasher>, ProvingError>;

    /// Verifies a proof to ensure integrity of graph’s computation.
    fn verify(&self, proof: LuminairProof<Blake2sMerkleHasher>) -> Result<(), LuminairError>;
}

impl LuminairGraph for Graph {
    fn gen_trace(&mut self) -> Result<LuminairPie, TraceError> {
        // Track the number of views pointing to each tensor so we know when to clear
        if self.linearized_graph.is_none() {
            self.toposort();
        }

        let mut consumers = self.consumers_map.as_ref().unwrap().clone();
        let mut dim_stack = Vec::new();

        // Initialize table traces for different operators
        let mut table_traces = Vec::new();

        // Initializes operator counter
        let mut op_counter = OpCounter::default();

        // Initilializes table for each operator
        let mut add_table: AddTable = AddTable::new();
        let mut mul_table: MulTable = MulTable::new();
        let mut recip_table: RecipTable = RecipTable::new();
        for (node, src_ids) in self.linearized_graph.as_ref().unwrap() {
            if self.tensors.contains_key(&(*node, 0)) {
                continue;
            }

            let mut srcs =
                get_source_tensors(&self.no_delete, &mut self.tensors, src_ids, &consumers);

            // Gather input source information
            let input_info = src_ids
                .iter()
                .map(|(id, _, _)| {
                    let node_weight = self.node_weight(*id).unwrap();
                    let node_is_function = node_weight.as_any().is::<Function>();
                    let node_is_constant = node_weight.as_any().is::<LuminairConstant>()
                        || node_weight.as_any().is::<luminal::op::Constant>();
                    let node_is_copy_to = node_weight.as_any().is::<CopyToStwo>();

                    // Check if this is a CopyToStwo that wraps a Function node or a Constant
                    let is_copy_of_initializer = if node_is_copy_to {
                        self.get_sources(*id).iter().any(|(src_id, _, _)| {
                            let src_weight = self.node_weight(*src_id).unwrap();
                            src_weight.as_any().is::<Function>()
                                || src_weight.as_any().is::<LuminairConstant>()
                                || src_weight.as_any().is::<luminal::op::Constant>()
                        })
                    } else {
                        false
                    };

                    InputInfo {
                        is_initializer: node_is_function
                            || node_is_constant
                            || is_copy_of_initializer,
                        id: id.index() as u32,
                    }
                })
                .collect::<Vec<_>>();

            // Get output source information - check if this node is a final output
            // or if it feeds into a CopyFromStwo that's a final output
            let is_direct_output = self.to_retrieve.contains_key(&node);
            let is_output_via_copy = self
                .graph
                .edges_directed(*node, petgraph::Direction::Outgoing)
                .any(|e| {
                    let target = e.target();
                    self.to_retrieve.contains_key(&target)
                        && self
                            .node_weight(target)
                            .unwrap()
                            .as_any()
                            .is::<CopyFromStwo>()
                });

            let output_info = OutputInfo {
                is_final_output: is_direct_output || is_output_via_copy,
            };

            let node_info = NodeInfo {
                inputs: input_info,
                output: output_info,
                num_consumers: *consumers.get(&(*node, 0)).unwrap_or(&0) as u32,
                id: node.index() as u32,
            };

            // Substitute in the dyn dims
            for (_, st) in srcs.iter_mut() {
                st.resolve_global_dyn_dims_stack(&self.dyn_map, &mut dim_stack);
            }

            // Get operator and try to use process_trace if available
            let node_op = &mut *self.graph.node_weight_mut(*node).unwrap();

            let tensors =
                if <Box<dyn Operator> as HasProcessTrace<AddColumn, AddTable>>::has_process_trace(
                    node_op,
                ) {
                    let tensors = <Box<dyn Operator> as HasProcessTrace<
                        AddColumn,
                        AddTable,
                    >>::call_process_trace(
                        node_op, srcs, &mut add_table, &node_info
                    )
                    .unwrap();
                    *op_counter.add.get_or_insert(0) += 1;

                    tensors
                }  else if <Box<dyn Operator> as HasProcessTrace<MulColumn, MulTable>>::has_process_trace(
                    node_op,
                ) {
                    let tensors = <Box<dyn Operator> as HasProcessTrace<
                        MulColumn,
                        MulTable,
                    >>::call_process_trace(
                        node_op, srcs, &mut mul_table, &node_info
                    )
                    .unwrap();
                    *op_counter.mul.get_or_insert(0) += 1;

                    tensors
                } else if <Box<dyn Operator> as HasProcessTrace<RecipColumn, RecipTable>>::has_process_trace(
                    node_op,
                ) {
                    let tensors = <Box<dyn Operator> as HasProcessTrace<
                        RecipColumn,
                        RecipTable,
                    >>::call_process_trace(
                        node_op, srcs, &mut recip_table, &node_info
                    )
                    .unwrap();
                    *op_counter.recip.get_or_insert(0) += 1;

                    tensors
                } else {
                    node_op.process(srcs)
                };
            for (i, tensor) in tensors.into_iter().enumerate() {
                self.tensors.insert((*node, i as u8), tensor);
            }

            // Bookkeep remaining consumers
            for (id, ind, _) in src_ids {
                *consumers.get_mut(&(*id, *ind)).unwrap() -= 1;
            }
        }

        self.reset();

        // Convert tables to traces
        let mut max_log_size = 0;

        if !add_table.table.is_empty() {
            let log_size = calculate_log_size(add_table.table.len());
            max_log_size = max_log_size.max(log_size);
            
            table_traces.push(TableTrace::from_add(add_table));
        }

        if !mul_table.table.is_empty() {
            let log_size = calculate_log_size(mul_table.table.len());
            max_log_size = max_log_size.max(log_size);
            
            table_traces.push(TableTrace::from_mul(mul_table));
        }
        if !recip_table.table.is_empty() {
            let (trace, claim) = recip_table.trace_evaluation()?;
            max_log_size = max_log_size.max(claim.log_size);

            traces.push(Trace::new(
                SerializableTrace::from(&trace),
                ClaimType::Recip(claim),
            ));
        }

        Ok(LuminairPie {
            table_traces,
            execution_resources: ExecutionResources {
                op_counter,
                max_log_size,
            },
        })
    }

    fn prove(
        &mut self,
        pie: LuminairPie,
    ) -> Result<LuminairProof<Blake2sMerkleHasher>, ProvingError> {
        // ┌──────────────────────────┐
        // │     Protocol Setup       │
        // └──────────────────────────┘
        tracing::info!("Protocol Setup");
        let config = PcsConfig::default();
        let max_log_size = pie.execution_resources.max_log_size;
        let is_first_log_sizes = get_is_first_log_sizes(max_log_size);
        let twiddles = SimdBackend::precompute_twiddles(
            CanonicCoset::new(max_log_size + config.fri_config.log_blowup_factor + 2)
                .circle_domain()
                .half_coset,
        );
        let channel = &mut Blake2sChannel::default();
        let mut commitment_scheme =
            CommitmentSchemeProver::<_, Blake2sMerkleChannel>::new(config, &twiddles);

        // ┌───────────────────────────────────────────────┐
        // │   Interaction Phase 0 - Preprocessed Trace    │
        // └───────────────────────────────────────────────┘

        tracing::info!("Preprocessed Trace");
        // Generate all preprocessed columns
        let mut tree_builder = commitment_scheme.tree_builder();
        
        tree_builder.extend_evals(
            is_first_log_sizes
            .iter()
            .copied()
            .map(|log_size| IsFirst::new(log_size).gen_column_simd()),
        );
        
        // Commit the preprocessed trace
        tree_builder.commit(channel);
        
        // ┌───────────────────────────────────────┐
        // │    Interaction Phase 1 - Main Trace   │
        // └───────────────────────────────────────┘
        
        tracing::info!("Main Trace");
        let mut tree_builder = commitment_scheme.tree_builder();
        let mut main_claim = LuminairClaim::new(is_first_log_sizes.clone());
        let mut processed_traces = Vec::new();

        for table_trace in pie.table_traces {
            let (trace, claim_type) = match table_trace.to_trace() {
                Ok(result) => result,
                Err(err) => {
                    tracing::error!("Trace evaluation failed: {:?}", err);
                    return Err(ProvingError::ConstraintsNotSatisfied);
                }
            };

            processed_traces.push((trace.clone(), claim_type.clone()));

            // Add the trace to the commit tree.
            tree_builder.extend_evals(trace.clone());

            // Update the main claim based the correct claim type
            match claim_type {
                ClaimType::Add(claim) => main_claim.add = Some(claim),
                ClaimType::Mul(claim) => main_claim.mul = Some(claim),
                ClaimType::Recip(claim) => main_claim.recip = Some(claim),
            }
        }

        // Mix the claim into the Fiat-Shamir channel.
        main_claim.mix_into(channel);
        // Commit the main trace.
        tree_builder.commit(channel);

        // ┌───────────────────────────────────────────────┐
        // │    Interaction Phase 2 - Interaction Trace    │
        // └───────────────────────────────────────────────┘

        // Draw interaction elements
        let interaction_elements = LuminairInteractionElements::draw(channel);
        // Generate the interaction trace from the main trace, and compute the logUp sum.
        let mut tree_builder = commitment_scheme.tree_builder();
        let mut interaction_claim = LuminairInteractionClaim::default();

        let lookup_elements = &interaction_elements.node_lookup_elements;

        for (trace, claim_type) in processed_traces {
            match claim_type {
                ClaimType::Add(_) => {
                    let (tr, cl) =
                        add::table::interaction_trace_evaluation(&trace, lookup_elements).unwrap();
                    tree_builder.extend_evals(tr);
                    interaction_claim.add = Some(cl);
                }
                ClaimType::Mul(_) => {
                    let (tr, cl) =
                        mul::table::interaction_trace_evaluation(&trace, lookup_elements).unwrap();
                    tree_builder.extend_evals(tr);
                    interaction_claim.mul = Some(cl);
                }
                ClaimType::Recip(_) => {
                    let (tr, cl) =
                        recip::table::interaction_trace_evaluation(&trace, lookup_elements)
                            .unwrap();
                    tree_builder.extend_evals(tr);
                    interaction_claim.recip = Some(cl);
                }
            }
        }
        
        // Mix the interaction claim into the Fiat-Shamir channel.
        interaction_claim.mix_into(channel);
        // Commit the interaction trace.
        tree_builder.commit(channel);

        // ┌──────────────────────────┐
        // │     Proof Generation     │
        // └──────────────────────────┘
        tracing::info!("Proof Generation");
        let component_builder = LuminairComponents::new(
            &main_claim,
            &interaction_elements,
            &interaction_claim,
            &is_first_log_sizes,
        );
        let components = component_builder.provers();
        let proof = prover::prove::<SimdBackend, _>(&components, channel, commitment_scheme)?;

        Ok(LuminairProof {
            claim: main_claim,
            interaction_claim,
            proof,
            execution_resources: pie.execution_resources,
        })
    }

    fn verify(
        &self,
        LuminairProof {
            claim,
            interaction_claim,
            proof,
            execution_resources,
        }: LuminairProof<Blake2sMerkleHasher>,
    ) -> Result<(), LuminairError> {
        // ┌──────────────────────────┐
        // │     Protocol Setup       │
        // └──────────────────────────┘
        let config = PcsConfig::default();
        let channel = &mut Blake2sChannel::default();
        let commitment_scheme_verifier =
            &mut CommitmentSchemeVerifier::<Blake2sMerkleChannel>::new(config);
        let log_sizes = &claim.log_sizes();
        let is_first_log_sizes = get_is_first_log_sizes(execution_resources.max_log_size);

        // ┌───────────────────────────────────────────────┐
        // │   Interaction Phase 0 - Preprocessed Trace    │
        // └───────────────────────────────────────────────┘

        commitment_scheme_verifier.commit(
            proof.commitments[PREPROCESSED_TRACE_IDX],
            &log_sizes[PREPROCESSED_TRACE_IDX],
            channel,
        );

        // ┌───────────────────────────────────────┐
        // │    Interaction Phase 1 - Main Trace   │
        // └───────────────────────────────────────┘
        claim.mix_into(channel);
        commitment_scheme_verifier.commit(
            proof.commitments[ORIGINAL_TRACE_IDX],
            &log_sizes[ORIGINAL_TRACE_IDX],
            channel,
        );

        // ┌───────────────────────────────────────────────┐
        // │    Interaction Phase 2 - Interaction Trace    │
        // └───────────────────────────────────────────────┘

        let interaction_elements = LuminairInteractionElements::draw(channel);

        // Check that the lookup sum is valid, otherwise throw
        if !lookup_sum_valid(&interaction_claim) {
            return Err(LuminairError::InvalidLookup(
                "Invalid LogUp sum".to_string(),
            ));
        };

        interaction_claim.mix_into(channel);
        commitment_scheme_verifier.commit(
            proof.commitments[INTERACTION_TRACE_IDX],
            &log_sizes[INTERACTION_TRACE_IDX],
            channel,
        );

        // ┌──────────────────────────┐
        // │    Proof Verification    │
        // └──────────────────────────┘

        let component_builder = LuminairComponents::new(
            &claim,
            &interaction_elements,
            &interaction_claim,
            &is_first_log_sizes,
        );
        let components = component_builder.components();
        verify(&components, channel, commitment_scheme_verifier, proof)?;

        Ok(())
    }
}

#[test]
fn test_direct_table_trace_processing() {
    use crate::StwoCompiler;

    let mut cx = Graph::new();
    let a = cx.tensor((10, 10)).set(vec![1.0; 100]);
    let b = cx.tensor((10, 10)).set(vec![2.0; 100]);
    let c = a * b;
    let mut d = (c + a).retrieve();
    
    cx.compile(<(GenericCompiler, StwoCompiler)>::default(), &mut d);
    
    // Generate trace with direct table storage
    let trace = cx.gen_trace().expect("Trace generation failed");
    
    // Verify that table traces contain both operation types
    let has_add = trace.table_traces.iter().any(|t| matches!(t, TableTrace::Add { .. }));
    let has_mul = trace.table_traces.iter().any(|t| matches!(t, TableTrace::Mul { .. }));
    
    assert!(has_add, "Should contain Add table traces");
    assert!(has_mul, "Should contain Mul table traces");
    
    // Verify the end-to-end proof pipeline
    let proof = cx.prove(trace).expect("Proof generation failed");
    assert!(cx.verify(proof).is_ok(), "Proof verification should succeed");
}<|MERGE_RESOLUTION|>--- conflicted
+++ resolved
@@ -7,21 +7,20 @@
         add::{
             self,
             table::{AddColumn, AddTable},
-        }, mul::{
+        },
+        mul::{
             self,
             table::{MulColumn, MulTable},
-<<<<<<< HEAD
         },
         recip::{
             self,
             table::{RecipColumn, RecipTable},
         },
-        ClaimType, LuminairComponents, LuminairInteractionElements, TraceError, TraceEval,
-=======
-        }, ClaimType, LuminairComponents, LuminairInteractionElements, TraceError,
->>>>>>> 72e1686b
+        ClaimType, LuminairComponents, LuminairInteractionElements, TraceError,
     },
-    pie::{ExecutionResources, InputInfo, LuminairPie, NodeInfo, OpCounter, OutputInfo, TableTrace},
+    pie::{
+        ExecutionResources, InputInfo, LuminairPie, NodeInfo, OpCounter, OutputInfo, TableTrace,
+    },
     utils::{calculate_log_size, get_is_first_log_sizes, lookup_sum_valid},
     LuminairClaim, LuminairInteractionClaim, LuminairProof,
 };
@@ -227,24 +226,21 @@
         if !add_table.table.is_empty() {
             let log_size = calculate_log_size(add_table.table.len());
             max_log_size = max_log_size.max(log_size);
-            
+
             table_traces.push(TableTrace::from_add(add_table));
         }
 
         if !mul_table.table.is_empty() {
             let log_size = calculate_log_size(mul_table.table.len());
             max_log_size = max_log_size.max(log_size);
-            
+
             table_traces.push(TableTrace::from_mul(mul_table));
         }
         if !recip_table.table.is_empty() {
-            let (trace, claim) = recip_table.trace_evaluation()?;
-            max_log_size = max_log_size.max(claim.log_size);
-
-            traces.push(Trace::new(
-                SerializableTrace::from(&trace),
-                ClaimType::Recip(claim),
-            ));
+            let log_size = calculate_log_size(recip_table.table.len());
+            max_log_size = max_log_size.max(log_size);
+
+            table_traces.push(TableTrace::from_recip(recip_table));
         }
 
         Ok(LuminairPie {
@@ -283,21 +279,21 @@
         tracing::info!("Preprocessed Trace");
         // Generate all preprocessed columns
         let mut tree_builder = commitment_scheme.tree_builder();
-        
+
         tree_builder.extend_evals(
             is_first_log_sizes
-            .iter()
-            .copied()
-            .map(|log_size| IsFirst::new(log_size).gen_column_simd()),
-        );
-        
+                .iter()
+                .copied()
+                .map(|log_size| IsFirst::new(log_size).gen_column_simd()),
+        );
+
         // Commit the preprocessed trace
         tree_builder.commit(channel);
-        
+
         // ┌───────────────────────────────────────┐
         // │    Interaction Phase 1 - Main Trace   │
         // └───────────────────────────────────────┘
-        
+
         tracing::info!("Main Trace");
         let mut tree_builder = commitment_scheme.tree_builder();
         let mut main_claim = LuminairClaim::new(is_first_log_sizes.clone());
@@ -365,7 +361,7 @@
                 }
             }
         }
-        
+
         // Mix the interaction claim into the Fiat-Shamir channel.
         interaction_claim.mix_into(channel);
         // Commit the interaction trace.
@@ -477,20 +473,29 @@
     let b = cx.tensor((10, 10)).set(vec![2.0; 100]);
     let c = a * b;
     let mut d = (c + a).retrieve();
-    
+
     cx.compile(<(GenericCompiler, StwoCompiler)>::default(), &mut d);
-    
+
     // Generate trace with direct table storage
     let trace = cx.gen_trace().expect("Trace generation failed");
-    
+
     // Verify that table traces contain both operation types
-    let has_add = trace.table_traces.iter().any(|t| matches!(t, TableTrace::Add { .. }));
-    let has_mul = trace.table_traces.iter().any(|t| matches!(t, TableTrace::Mul { .. }));
-    
+    let has_add = trace
+        .table_traces
+        .iter()
+        .any(|t| matches!(t, TableTrace::Add { .. }));
+    let has_mul = trace
+        .table_traces
+        .iter()
+        .any(|t| matches!(t, TableTrace::Mul { .. }));
+
     assert!(has_add, "Should contain Add table traces");
     assert!(has_mul, "Should contain Mul table traces");
-    
+
     // Verify the end-to-end proof pipeline
     let proof = cx.prove(trace).expect("Proof generation failed");
-    assert!(cx.verify(proof).is_ok(), "Proof verification should succeed");
+    assert!(
+        cx.verify(proof).is_ok(),
+        "Proof verification should succeed"
+    );
 }